"""Class to run an iteration step in Hartree Fock optimisation


"""
import logging
import time
import copy
from math import sqrt

import numpy as np
from scipy import linalg

from util.variables import sqrt2
from input_output.log import logtime
from . import util
from . import absil
from . import absilnp

logger = logging.getLogger(__name__)
loglevel = logging.getLogger().getEffectiveLevel()

np.set_printoptions(linewidth=200)
class HartreeFockStep():
    """The iteration step in a Hartree-Fock optimisation
    
    """
    def __init__(self):
        self.restricted = None
        self.n_DIIS = 0
        self.n_occ = 0
        self.N_a = 0
        self.N_b = 0
        self.integrals = None
        self.orb = None
        self.energy = None
        self.P_a = None
        self.P_b = None
        self.grad = None
        self.Fock_a = None
        self.Fock_b = None
        self.one_el_energy = None
        self.two_el_energy = None
        self.grad_norm = 100.0
        self.g = None
        self.blocks = None
        self.grad_norm_restriction = 100.0
        self.large_cond_number = []

    def initialise(self, step_type):
        if step_type == 'RH-SCF':
            self.eta_lambda_a = np.zeros((self.N_a**2,))
            self.eta_lambda_b = np.zeros((self.N_b**2,))
            self.i_DIIS = -1
            self.grad = np.zeros((self.N_a,
                                  len(self.orb) - self.N_a,
                                  max(self.n_DIIS, 1)))
            self.P_a = np.zeros((len(self.orb),
                                  len(self.orb),
                                  max(self.n_DIIS, 1)))
            if not self.restricted:
                self.grad_beta = np.zeros((self.N_b,
                                           len(self.orb) - self.N_b,
                                           max(self.n_DIIS, 1)))
                self.P_b = np.zeros((len(self.orb),
                                           len(self.orb),
                                           max(self.n_DIIS, 1)))

        elif step_type == 'densMat-SCF':
            pass

        elif step_type == 'Absil':
            self.i_DIIS = -1
            self.grad = np.zeros((self.N_a,
                                  len(self.orb) - self.N_a,
                                  max(self.n_DIIS, 1)))
            self.P_a = np.zeros((len(self.orb),
                                  len(self.orb),
                                  max(self.n_DIIS, 1)))
            if not self.restricted:
                self.grad_beta = np.zeros((self.N_b,
                                           len(self.orb) - self.N_b,
                                           max(self.n_DIIS, 1)))
                self.P_b = np.zeros((len(self.orb),
                                           len(self.orb),
                                     max(self.n_DIIS, 1)))

        elif step_type == 'orb_rot-Newton':
            pass
        elif step_type == 'gradient':
            self.i_DIIS = -1
            self.grad = np.zeros((self.N_a,
                                  len(self.orb) - self.N_a,
                                  max(self.n_DIIS, 1)))
            self.P_a = np.zeros((len(self.orb),
                                  len(self.orb),
                                  max(self.n_DIIS, 1)))
            if not self.restricted:
                self.grad_beta = np.zeros((self.N_b,
                                           len(self.orb) - self.N_b,
                                           max(self.n_DIIS, 1)))
                self.P_b = np.zeros((len(self.orb),
                                           len(self.orb),
                                     max(self.n_DIIS, 1)))

        elif step_type == 'lagrange':
            self.i_DIIS = -1
            self.grad = np.zeros((self.N_a,
                                  len(self.orb) - self.N_a,
                                  max(self.n_DIIS, 1)))
            self.P_a = np.zeros((len(self.orb),
                                  len(self.orb),
                                  max(self.n_DIIS, 1)))
            if not self.restricted:
                self.grad_beta = np.zeros((self.N_b,
                                           len(self.orb) - self.N_b,
                                           max(self.n_DIIS, 1)))
                self.P_b = np.zeros((len(self.orb),
                                           len(self.orb),
                                     max(self.n_DIIS, 1)))
            self.eta_lambda_a = np.zeros((self.N_a**2,))
            self.eta_lambda_b = np.zeros((self.N_b**2,))

        else:
            raise ValueError("Unknown type of Hartree-Fock step: "
                             + step_type)

    def calc_density_matrix(self):
        """Calculate the density matrix (or matrices)

        P = C @ C.T
        """
        self.P_a[:, :, self.i_DIIS] = np.einsum(
            'pi,qi->pq',
            self.orb[0][:, :self.N_a],
            self.orb[0][:, :self.N_a])
        if self.restricted:
            self.P_a[:, :, self.i_DIIS] = 2 * self.P_a[:, :, self.i_DIIS]
            logger.debug('Density matrix:\n%r', self.P_a[:, :, self.i_DIIS])
        else:
            self.P_b[:, :, self.i_DIIS] = np.einsum(
                'pi,qi->pq',
                self.orb[1][:, :self.N_b],
                self.orb[1][:, :self.N_b])
            logger.debug('Alpha density matrix:\n%r', self.P_a[:, :, self.i_DIIS])
            logger.debug('Beta density matrix:\n%r', self.P_b[:, :, self.i_DIIS])

    def calc_diis(self, i_SCF):
        """Calculate DIIS step"""
        if i_SCF < self.n_DIIS:
            cur_n_DIIS = i_SCF
        else:
            cur_n_DIIS = self.n_DIIS
        if self.n_DIIS > 0:
            logger.info('current n DIIS: %d', cur_n_DIIS)
        if self.n_DIIS > 0 and cur_n_DIIS > 0:
            util.calculate_DIIS(self.P_a, self.grad, cur_n_DIIS, self.i_DIIS)
            if not self.restricted:
                util.calculate_DIIS(self.P_b, self.grad_beta, cur_n_DIIS, self.i_DIIS)

    def calc_fock_matrix(self):
        """Calculate the Fock matrix
        
        F[mn] = h[mn] + P_a[rs]*(g[mnrs] - g[mrsn]/2)
        The way that einsum is made matters a lot in the time
        
        TODO: integrate restricted and unrestricted codes
        """
        if self.restricted:
            self.Fock_a = np.array(self.integrals.h)
            tmp = np.einsum('rs,Frs->F',
                            self.P_a[:, :, self.i_DIIS],
                            self.integrals.g._integrals)
            self.Fock_a += np.einsum('F,Fmn->mn',
                                     tmp,
                                     self.integrals.g._integrals)
            tmp = np.einsum('rs,Fms->Frm',
                            self.P_a[:, :, self.i_DIIS],
                            self.integrals.g._integrals)
            self.Fock_a -= np.einsum('Frm,Frn->mn',
                                     tmp,
                                     self.integrals.g._integrals) / 2
        else:
            self.Fock_a = absil.fock(self.blocks[0], self.blocks[1],
                                     self.blocks[2], self.blocks[3],
                                     self.integrals.h, self.integrals.g._integrals)
            self.Fock_b = absil.fock(self.blocks[1], self.blocks[0],
                                     self.blocks[3], self.blocks[2],
                                     self.integrals.h, self.integrals.g._integrals)

    def calc_energy(self):
        """Calculate the energy
        
        TODO: integrate restricted and unrestricted codes
        """
        if self.restricted:
            self.energy = np.tensordot(self.P_a[:, :, self.i_DIIS],
                                       self.integrals.h + self.Fock_a) / 2
            self.one_el_energy = np.tensordot(self.P_a[:, :, self.i_DIIS],
                                              self.integrals.h)
            self.two_el_energy = np.tensordot(self.P_a[:, :, self.i_DIIS],
                                              self.Fock_a - self.integrals.h) / 2
        else:
            self.one_el_energy = ((self.P_a[:, :, self.i_DIIS]
                                   + self.P_b[:, :, self.i_DIIS])* self.integrals.h).sum()
            self.energy = 0.5*((self.P_a[:, :, self.i_DIIS]*self.Fock_a
                                + self.P_b[:, :, self.i_DIIS]*self.Fock_b).sum()
                               + self.one_el_energy)
            self.two_el_energy = self.energy - self.one_el_energy
        logger.info(
            'Electronic energy: %f\nOne-electron energy: %f'
            + '\nTwo-electron energy: %f',
            self.energy, self.one_el_energy, self.two_el_energy)
        self.i_DIIS += 1
        if self.i_DIIS >= self.n_DIIS:
            self.i_DIIS = 0
        if self.n_DIIS > 0:
            logger.info('current self.i_DIIS: %d', self.i_DIIS)

    def calc_mo_fock(self):
        if self.restricted:
            F_MO = self.orb[0].T @ self.Fock_a @ self.orb[0]
            self.grad[:, :, self.i_DIIS] = F_MO[:self.N_a, self.N_a:]
            self.orb.energies = np.array([F_MO[i, i]
                                          for i in range(len(self.orb))])
            self.grad_norm = linalg.norm(self.grad[:, :, self.i_DIIS]) * sqrt2
            logger.info('Gradient norm = %f', self.grad_norm)
            if loglevel <= logging.INFO:
                logger.info('Current orbital energies:\n%r',
                            self.orb.energies)
        else:
            F_MO = self.orb[0].T @ self.Fock_a @ self.orb[0]
            self.grad[:, :, self.i_DIIS] = F_MO[:self.N_a, self.N_a:]
            self.orb.energies = np.array([F_MO[i, i]
                                          for i in range(len(self.orb))])
            F_MO = self.orb[1].T @ self.Fock_b @ self.orb[1]
            self.grad_beta[:, :, self.i_DIIS] = F_MO[:self.N_b, self.N_b:]
            self.orb.energies_beta = np.array([F_MO[i, i]
                                               for i in range(len(self.orb))])
            self.grad_norm = sqrt(linalg.norm(self.grad[:, :, self.i_DIIS])**2
                                 + linalg.norm(self.grad_beta[:, :, self.i_DIIS])**2)
            if loglevel <= logging.INFO:
                logger.info('Current orbital energies:\n%r',
                            self.orb.energies)
                logger.info('Current beta orbital energies:\n%r',
                            self.orb.energies_beta)

    def diag_fock(self):
        if self.restricted:
            self.Fock_a = self.integrals.X.T @ self.Fock_a @ self.integrals.X
            e, C = linalg.eigh(self.Fock_a)
            #        e, C = linalg.eig(self.Fock)
            #        e_sort_index = np.argsort(e)
            #        e = e[e_sort_index]
            #        C = C[:, e_sort_index]
            # ----- Back to the AO basis
            self.orb[0][:, :] = self.integrals.X @ C
        else:
            self.Fock_a = self.integrals.X.T @ self.Fock_a @ self.integrals.X
            self.Fock_b = self.integrals.X.T @ self.Fock_b @ self.integrals.X
            e, C = linalg.eigh(self.Fock_a)
            eb, Cb = linalg.eigh(self.Fock_b)
            #        e, C = linalg.eig(Fock)
            #        e_sort_index = np.argsort(e)
            #        e = e[e_sort_index]
            #        C = C[:, e_sort_index]
            # ----- Back to the AO basis
            self.orb[0][:, :] = self.integrals.X @ C
            self.orb[1][:, :] = self.integrals.X @ Cb


    def roothan_hall(self, i_SCF):
        """Roothan-Hall procedure as described, e.g, in Szabo"""
        with logtime('Form the density matrix'):
            self.calc_density_matrix()
        with logtime('DIIS step'):
            self.calc_diis(i_SCF)
        with logtime('computing common blocks'):
            self.blocks = absil.common_blocks(self.orb[0][:, :self.N_a],
                                              self.orb[1][:, :self.N_b],
                                              self.P_a[:, :, self.i_DIIS],
                                              self.P_b[:, :, self.i_DIIS],
                                              self.integrals.g._integrals)
        with logtime('Form Fock matrix'):
            self.calc_fock_matrix()
        with logtime('Calculate Energy'):
            self.calc_energy()
        with logtime('Fock matrix in the MO basis'):
            self.calc_mo_fock()
        with logtime('Fock matrix in the orthogonal basis'):
            self.diag_fock()

    def density_matrix_scf(self, i_SCF):
        raise NotImplementedError("Density matrix based SCF")

    def newton_absil(self, i_SCF):
        """Hartree-Fock using Newton Method as it's in Absil."""
        if self.restricted:
            raise ValueError('Restricted version of Absil not implemented')
        N_a, N_b = self.N_a, self.N_b
        N, n = N_a + N_b, len(self.orb)
        C_a, C_b = self.orb[0][:, :N_a], self.orb[1][:, :N_b]
        S, Sqrt = self.integrals.S, self.integrals.X
        invS, invSqrt = self.integrals.invS, self.integrals.invX
        h, g = self.integrals.h, self.integrals.g._integrals

        self.calc_density_matrix()
        P_a = self.P_a[:, :, self.i_DIIS]
        P_b = self.P_b[:, :, self.i_DIIS]
        L = np.zeros((n*N + N_a**2 + N_b**2, n*N))
        R = np.zeros((n*N + N_a**2 + N_b**2,))
        Id = np.eye(n)
        proj_a, proj_b = Id - P_a @ S, Id - P_b @ S

        with logtime('computing common blocks'):
            self.blocks = absil.common_blocks(C_a, C_b, P_a, P_b, g)

        with logtime('computing Fock matrix'):
            self.calc_fock_matrix()

        with logtime('computing the energy'):
            self.calc_energy()

        with logtime('computing the gradient'):
            grad_a = self.Fock_a @ C_a
            logger.debug('gradient spin alpha:\n%r', grad_a)
            grad_b = self.Fock_b @ C_b
            logger.debug('gradient spin beta:\n%r', grad_b)

        with logtime('computing the hessian'):
            hess = absil.hessian(C_a, C_b, self.Fock_a, self.Fock_b,
                                 self.blocks[2], self.blocks[3],
                                 self.blocks[4], self.blocks[5], g)
            logger.debug('hessian:\n%r', hess)
            hess = np.kron(np.eye(N), invS) @ hess
            hess[: n*N_a, : n*N_a] -= absil.dir_proj(C_a, grad_a)
            hess[n*N_a :, n*N_a :] -= absil.dir_proj(C_b, grad_b)
            if N_a != 0:
                tmp_a = np.kron(np.eye(N_a), proj_a)
                tmp_b = np.kron(np.eye(N_a), proj_b)
                hess[: n*N_a, : n*N_a] = tmp_a @ hess[: n*N_a, : n*N_a]
                hess[: n*N_a, n*N_a :] = tmp_b @ hess[: n*N_a, n*N_a :]
            if N_b != 0:
                tmp_a = np.kron(np.eye(N_b), proj_a)
                tmp_b = np.kron(np.eye(N_b), proj_b)
                hess[n*N_a :, n*N_a :] = tmp_b @ hess[n*N_a :, n*N_a :]
                hess[n*N_a :, : n*N_a] = tmp_a @ hess[n*N_a :, : n*N_a]

        L[: n*N, :] = hess
        R[: n*N_a] -= np.reshape(proj_a @ invS @ grad_a, (n*N_a,), 'F')
        R[n*N_a : n*N] -= np.reshape(proj_b @ invS @ grad_b, (n*N_b,), 'F')
        self.grad_norm = linalg.norm(R)

        if N_a != 0:
            L[n*N : (n*N + N_a**2), : n*N_a] = np.kron(np.eye(N_a),
                                                       C_a.T @ S)
        if N_b != 0:
            L[(n*N + N_a**2) :, n*N_a :] = np.kron(np.eye(N_b),
                                                   C_b.T @ S)

        with logtime('solving the main equation'):
            eta = np.linalg.lstsq(L, R, rcond=None)

        if eta[1].size < 1:
            logger.warning('Hessian does not have full rank')
        elif eta[1] > 1e-10:
            print('oi')
            logger.warning('Large conditioning number: %.5e', eta[1])
            self.large_cond_number.append(i_SCF)

        eta = np.reshape(eta[0], (n, N), 'F')
        logger.debug('eta: \n%s', eta)
        logger.info('Is C.T @ S @ eta close to zero: %s (alpha); %s (beta)',
                    np.allclose(C_a.T @ S @ eta[:, :N_a], np.zeros((N_a, N_a))),
                    np.allclose(C_b.T @ S @ eta[:, :N_a], np.zeros((N_a, N_a))))
        with logtime('updating the point'):
            if N_a != 0:
<<<<<<< HEAD
                u, s, v = linalg.svd(invSqrt @ eta[:, :N_a], full_matrices=False)
                sin, cos = np.diag(np.sin(s)), np.diag(np.cos(s))
                # print(np.allclose(np.eye(N_a), self.orb[0][:, :N_a].T @ S @ self.orb[0][:, :N_a]))
                # self.orb[0][:, :N_a] = (C_a @ v.T @ cos + Sqrt @ u @ sin) @ v
                temp = (C_a @ v.T @ cos + Sqrt @ u @ sin) @ v
                # temp2 = np.copy(temp)
                self.orb[0][:, :N_a] = absil.gram_schmidt(temp, S)
                # self.orb[0][:, :N_a] = temp
                # print('alfa', np.allclose(temp2, self.orb[0][:, :N_a]))

            if N_b != 0:
                u, s, v = linalg.svd(invSqrt @ eta[:, N_a:], full_matrices=False)
                sin, cos = np.diag(np.sin(s)), np.diag(np.cos(s))
                # self.orb[1][:, :N_b] = (C_b @ v.T @ cos + invSqrt @ u @ sin) @ v
                temp = (C_b @ v.T @ cos + Sqrt @ u @ sin) @ v
                # temp2 = np.copy(temp)
                # self.orb[1][:, :N_b] = C_b @ v.T @ cos @ v + Sqrt @ u @ sin @ v
                self.orb[1][:, :N_b] = absil.gram_schmidt(temp, S)
                # self.orb[1][:, :N_b] = temp
                # print('beta', np.allclose(temp2, self.orb[1][:, :N_b]))
=======
                self.orb[0][:, :N_a] = util.geodesic(C_a, eta[:, :N_a], S, Sqrt, invSqrt)
            if N_b != 0:
                self.orb[1][:, :N_b] = util.geodesic(C_b, eta[:, N_a:], S, Sqrt, invSqrt)
        logger.info('Is C.T @ S @ C close to the identity: %s (alpha); %s (beta)',
                    np.allclose(C_a.T @ S @ C_a, np.eye(N_a)),
                    np.allclose(C_b.T @ S @ C_b, np.eye(N_a)))
>>>>>>> 6146ffaf
        
    def newton_orb_rot(self, i_SCF):
        raise NotImplementedError("As described in Helgaker's book")

    def gradient_descent(self, i_SCF):
        """Hartree-Fock using Gradient Descent Method."""
        N_a, N_b = self.N_a, self.N_b
        N, n = N_a + N_b, len(self.orb)
        C_a, C_b = self.orb[0][:, :N_a], self.orb[1][:, :N_b]
        S, Sqrt = self.integrals.S, self.integrals.X
        invS, invSqrt = self.integrals.invS, self.integrals.invX
        h, g = self.integrals.h, self.integrals.g._integrals

        self.calc_density_matrix()
        P_a = self.P_a[:, :, self.i_DIIS]
        P_b = self.P_b[:, :, self.i_DIIS]
        R = np.zeros((n*N,))
        Id = np.eye(n)
        proj_a, proj_b = Id - P_a @ S, Id - P_b @ S

        with logtime('computing common blocks'):
            self.blocks = absil.common_blocks(C_a, C_b, P_a, P_b, g)

        with logtime('computing Fock matrix'):
            self.calc_fock_matrix()

        with logtime('computing the energy'):
            self.calc_energy()

        with logtime('computing the gradient'):
            grad_a = self.Fock_a @ C_a
            logger.debug('gradient spin alpha:\n%r', grad_a)
            grad_b = self.Fock_b @ C_b
            logger.debug('gradient spin beta:\n%r', grad_b)

        grad_a, grad_b = 2*proj_a @ invS @ grad_a, 2*proj_b @ invS @ grad_b
        self.grad_norm = linalg.norm(grad_a) + linalg.norm(grad_b)

        if N_a != 0:
<<<<<<< HEAD
            u, s, v = linalg.svd(-invSqrt @ grad_a, full_matrices=False)
            sin, cos = np.diag(np.sin(0.08 * s)), np.diag(np.cos(0.08 * s))
            C_a = (C_a @ v.T @ cos + Sqrt @ u @ sin) @ v
            # self.orb[0][:, :N_a] = absil.gram_schmidt(C_a, S)
            self.orb[0][:, :N_a] = C_a

        if N_b != 0:
            u, s, v = linalg.svd(-invSqrt @ grad_b, full_matrices=False)
            sin, cos = np.diag(np.sin(0.08 * s)), np.diag(np.cos(0.08 * s))
            C_b = (C_b @ v.T @ cos + Sqrt @ u @ sin) @ v
            # self.orb[1][:, :N_b] = absil.gram_schmidt(C_b, S)
            self.orb[1][:, :N_b] = C_b
=======
            self.orb[0][:, :N_a] = util.geodesic(C_a, -grad_a, S, Sqrt, invSqrt, t=0.024)
        if N_b != 0:
            self.orb[1][:, :N_b] = util.geodesic(C_b, -grad_b, S, Sqrt, invSqrt, t=0.024)
>>>>>>> 6146ffaf

    def gradient_descent_a(self, i_SCF):
        """Hartree-Fock using Gradient Descent Method."""
        N_a, N_b = self.N_a, self.N_b
        N, n = N_a + N_b, len(self.orb)
        C_a, C_b = self.orb[0][:, :N_a], self.orb[1][:, :N_b]
        S, Sqrt = self.integrals.S, self.integrals.X
        invS, invSqrt = self.integrals.invS, self.integrals.invX
        h, g = self.integrals.h, self.integrals.g._integrals

        self.calc_density_matrix()
        P_a = self.P_a[:, :, self.i_DIIS]
        P_b = self.P_b[:, :, self.i_DIIS]
        R = np.zeros((n*N,))
        Id = np.eye(n)
        proj_a, proj_b = Id - P_a @ S, Id - P_b @ S

        with logtime('computing common blocks'):
            self.blocks = absil.common_blocks(C_a, C_b, P_a, P_b, g)

        with logtime('computing Fock matrix'):
            self.calc_fock_matrix()

        with logtime('computing the energy'):
            self.calc_energy()

        with logtime('computing the gradient'):
            grad_a = self.Fock_a @ C_a
            logger.debug('gradient spin alpha:\n%r', grad_a)
            grad_b = self.Fock_b @ C_b
            logger.debug('gradient spin beta:\n%r', grad_b)

        grad_a, grad_b = 2*proj_a @ invS @ grad_a, 2*proj_b @ invS @ grad_b
        self.grad_norm = linalg.norm(grad_a) + linalg.norm(grad_b)

        if N_a != 0:
            u, s, v = linalg.svd(-invSqrt @ grad_a, full_matrices=False)
            sin, cos = np.diag(np.sin(0.024 * s)), np.diag(np.cos(0.024 * s))
            C_a = (C_a @ v.T @ cos + Sqrt @ u @ sin) @ v
            print(np.allclose(np.eye(N_a), C_a.T @ S @ C_a))
            # self.orb[0][:, :N_a] = absil.gram_schmidt(C_a, S)
            self.orb[0][:, :N_a] = C_a

        if N_b != 0:
            u, s, v = linalg.svd(-invSqrt @ grad_b, full_matrices=False)
            sin, cos = np.diag(np.sin(0.024 * s)), np.diag(np.cos(0.024 * s))
            C_b = (C_b @ v.T @ cos + Sqrt @ u @ sin) @ v
            # self.orb[1][:, :N_b] = absil.gram_schmidt(C_b, S)
            self.orb[1][:, :N_b] = C_b


    def newton_lagrange(self, i_SCF):
        """Hartree-Fock using Newton's Method with Lagrange multipliers."""
        if self.restricted:
            raise ValueError('Restricted version of Lagrange Newton\'s not\
            implemented')
        N_a, N_b = self.N_a, self.N_b
        N, n = N_a + N_b, len(self.orb)
        S, Sqrt = self.integrals.S, self.integrals.X
        invS, invSqrt = self.integrals.invS, self.integrals.invX
        h, g = self.integrals.h, self.integrals.g._integrals

        with logtime('Orthogonalizing coefficients and calculating the energy'):
            O_a = np.copy(self.orb[0][:, :N_a])
            O_b = np.copy(self.orb[1][:, :N_b])
            self.orb[0][:, :N_a] = absil.gram_schmidt(self.orb[0][:, :N_a], S)
            self.orb[1][:, :N_b] = absil.gram_schmidt(self.orb[1][:, :N_b], S)
            self.calc_density_matrix()
            self.blocks = absil.common_blocks(self.orb[0][:, :N_a],
                                              self.orb[1][:, :N_b],
                                              self.P_a[:, :, self.i_DIIS],
                                              self.P_b[:, :, self.i_DIIS],
                                              g)
            with logtime('computing Fock matrix'):
                self.calc_fock_matrix()
            with logtime('computing the energy'):
                self.calc_energy()

        self.orb[0][:, :N_a] = O_a
        self.orb[1][:, :N_b] = O_b
        C_a, C_b = self.orb[0][:, :N_a], self.orb[1][:, :N_b]
        self.calc_density_matrix()
        P_a = self.P_a[:, :, self.i_DIIS]
        P_b = self.P_b[:, :, self.i_DIIS]
        L = np.zeros((n*N + N_a**2 + N_b**2, n*N + N_a**2 + N_b**2))
        R = np.zeros((n*N + N_a**2 + N_b**2,))

        with logtime('computing common blocks'):
            self.blocks = absil.common_blocks(C_a, C_b, P_a, P_b, g)

        with logtime('computing Fock matrix'):
            self.calc_fock_matrix()

        with logtime('computing the gradient'):
            grad_a = self.Fock_a @ C_a
            Jg_a = np.zeros((N_a**2, n*N_a))
            e_j = np.zeros((N_a, 1))
            temp_one = C_a.T @ S
            for j in range(N_a):
                e_j[j] = 1.0
                Jg_a[:, j*n : n*(j + 1)] = np.kron(e_j, temp_one) + np.kron(temp_one, e_j)
                e_j[j] = 0.0
            logger.debug('gradient spin alpha:\n%r', grad_a)
            grad_b = self.Fock_b @ C_b
            Jg_b = np.zeros((N_b**2, n*N_b))
            e_j = np.zeros((N_b, 1))
            temp_one = C_b.T @ S
            for j in range(N_b):
                e_j[j] = 1.0
                Jg_b[:, j*n : n*(j + 1)] = np.kron(e_j, temp_one) + np.kron(temp_one, e_j)
                e_j[j] = 0.0
            logger.debug('gradient spin beta:\n%r', grad_b)

        with logtime('computing the hessian'):
            hess = absil.hessian(C_a, C_b, self.Fock_a, self.Fock_b,
                                 self.blocks[2], self.blocks[3],
                                 self.blocks[4], self.blocks[5], g)
            hess[:n*N_a, :n*N_a] -= np.kron(np.reshape(self.eta_lambda_a, (N_a, N_a),'F').T, S)
            hess[n*N_a:n*N, n*N_a:n*N] -= np.kron(np.reshape(self.eta_lambda_b, (N_b, N_b), 'F').T, S)
            logger.debug('hessian:\n%r', hess)

        Jg_a = 0.5*Jg_a
        Jg_b = 0.5*Jg_b
        L[: n*N, : n*N] = hess
        L[n*N : n*N + N_a**2, : n*N_a] = Jg_a
        L[n*N + N_a**2:, n*N_a : n*N] = Jg_b
        L[:n*N_a, n*N:n*N + N_a**2] = -Jg_a.T
        L[n*N_a:n*N, n*N + N_a**2:] = -Jg_b.T
        Jg_a = Jg_a.T @ self.eta_lambda_a
        Jg_b = Jg_b.T @ self.eta_lambda_b
        Jg_a = np.reshape(Jg_a, (n*N_a,), 'F')
        Jg_b = np.reshape(Jg_b, (n*N_b,) , 'F')
        R[: n*N_a] = -np.reshape(grad_a, (n*N_a,), 'F') + Jg_a
        R[n*N_a : n*N] = -np.reshape(grad_b, (n*N_b,), 'F') + Jg_b
        R[n*N : n*N + N_a**2] = 0.5*np.reshape(np.eye(N_a) - C_a.T @ S @ C_a, (N_a**2,), 'F')
        R[n*N + N_a**2:] = 0.5*np.reshape(np.eye(N_b) - C_b.T @ S @ C_b, (N_b**2,) , 'F')
        self.grad_norm = linalg.norm(R[:n*N])
        self.grad_norm_restriction = linalg.norm(R[n*N:])

        with logtime('solving the main equation'):
            eta = np.linalg.lstsq(L, R, rcond=None)

        if eta[1].size < 1:
            logger.warning('Hessian does not have full rank')
        elif eta[1] > 1e-10:
            logger.warning('Large conditioning number: %.5e', eta[1])

        eta_C = np.reshape(eta[0][: n*N], (n, N), 'F')
        self.eta_lambda_a += eta[0][n*N : n*N + N_a**2]
        self.eta_lambda_b += eta[0][n*N + N_a**2:]
        logger.debug('eta: \n%s', eta_C)

        with logtime('updating the point'):
            if N_a:
                self.orb[0][:, :N_a] += eta_C[:, :N_a]
            if N_b:
                self.orb[1][:, :N_b] += eta_C[:, N_a:]<|MERGE_RESOLUTION|>--- conflicted
+++ resolved
@@ -374,35 +374,12 @@
                     np.allclose(C_b.T @ S @ eta[:, :N_a], np.zeros((N_a, N_a))))
         with logtime('updating the point'):
             if N_a != 0:
-<<<<<<< HEAD
-                u, s, v = linalg.svd(invSqrt @ eta[:, :N_a], full_matrices=False)
-                sin, cos = np.diag(np.sin(s)), np.diag(np.cos(s))
-                # print(np.allclose(np.eye(N_a), self.orb[0][:, :N_a].T @ S @ self.orb[0][:, :N_a]))
-                # self.orb[0][:, :N_a] = (C_a @ v.T @ cos + Sqrt @ u @ sin) @ v
-                temp = (C_a @ v.T @ cos + Sqrt @ u @ sin) @ v
-                # temp2 = np.copy(temp)
-                self.orb[0][:, :N_a] = absil.gram_schmidt(temp, S)
-                # self.orb[0][:, :N_a] = temp
-                # print('alfa', np.allclose(temp2, self.orb[0][:, :N_a]))
-
-            if N_b != 0:
-                u, s, v = linalg.svd(invSqrt @ eta[:, N_a:], full_matrices=False)
-                sin, cos = np.diag(np.sin(s)), np.diag(np.cos(s))
-                # self.orb[1][:, :N_b] = (C_b @ v.T @ cos + invSqrt @ u @ sin) @ v
-                temp = (C_b @ v.T @ cos + Sqrt @ u @ sin) @ v
-                # temp2 = np.copy(temp)
-                # self.orb[1][:, :N_b] = C_b @ v.T @ cos @ v + Sqrt @ u @ sin @ v
-                self.orb[1][:, :N_b] = absil.gram_schmidt(temp, S)
-                # self.orb[1][:, :N_b] = temp
-                # print('beta', np.allclose(temp2, self.orb[1][:, :N_b]))
-=======
                 self.orb[0][:, :N_a] = util.geodesic(C_a, eta[:, :N_a], S, Sqrt, invSqrt)
             if N_b != 0:
                 self.orb[1][:, :N_b] = util.geodesic(C_b, eta[:, N_a:], S, Sqrt, invSqrt)
         logger.info('Is C.T @ S @ C close to the identity: %s (alpha); %s (beta)',
                     np.allclose(C_a.T @ S @ C_a, np.eye(N_a)),
                     np.allclose(C_b.T @ S @ C_b, np.eye(N_a)))
->>>>>>> 6146ffaf
         
     def newton_orb_rot(self, i_SCF):
         raise NotImplementedError("As described in Helgaker's book")
@@ -442,24 +419,9 @@
         self.grad_norm = linalg.norm(grad_a) + linalg.norm(grad_b)
 
         if N_a != 0:
-<<<<<<< HEAD
-            u, s, v = linalg.svd(-invSqrt @ grad_a, full_matrices=False)
-            sin, cos = np.diag(np.sin(0.08 * s)), np.diag(np.cos(0.08 * s))
-            C_a = (C_a @ v.T @ cos + Sqrt @ u @ sin) @ v
-            # self.orb[0][:, :N_a] = absil.gram_schmidt(C_a, S)
-            self.orb[0][:, :N_a] = C_a
-
-        if N_b != 0:
-            u, s, v = linalg.svd(-invSqrt @ grad_b, full_matrices=False)
-            sin, cos = np.diag(np.sin(0.08 * s)), np.diag(np.cos(0.08 * s))
-            C_b = (C_b @ v.T @ cos + Sqrt @ u @ sin) @ v
-            # self.orb[1][:, :N_b] = absil.gram_schmidt(C_b, S)
-            self.orb[1][:, :N_b] = C_b
-=======
             self.orb[0][:, :N_a] = util.geodesic(C_a, -grad_a, S, Sqrt, invSqrt, t=0.024)
         if N_b != 0:
             self.orb[1][:, :N_b] = util.geodesic(C_b, -grad_b, S, Sqrt, invSqrt, t=0.024)
->>>>>>> 6146ffaf
 
     def gradient_descent_a(self, i_SCF):
         """Hartree-Fock using Gradient Descent Method."""
