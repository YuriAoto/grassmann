"""Main caller for Hartree-Fock


TODO: Loading molecular geometry elsewhere

Yuri Aoto, 2020
"""
import re

import numpy as np

from . import optimiser
from molecular_geometry.molecular_geometry import MolecularGeometry
from input_output.log import logtime
from orbitals import orbitals
from hartree_fock import starting_orbitals

def _define_hfstep_func(hf_step):
    """Create the function for Hartree-Fock steps from string hf_step"""
    if hf_step == 'SCF':
        return lambda i_SCF=None, grad_norm=None: 'RH-SCF'

    if hf_step == 'Absil':
        return lambda i_SCF=None, grad_norm=None: 'Absil'
    
    if hf_step == 'lagrange':
        return lambda i_SCF=None, grad_norm=None: 'lagrange'

    if hf_step == 'gradient':
        return lambda i_SCF=None, grad_norm=None: 'gradient'

    rematch = re.match('SCF-Absil_n(\d+)', hf_step)
    if rematch:
        n = int(rematch.group(1))
        return lambda i_SCF=0, grad_norm=None: 'RH-SCF' if i_SCF < n else 'Absil'

    rematch = re.match('SCF-Lagrange_n(\d+)', hf_step)
    if rematch:
        n = int(rematch.group(1))
        return lambda i_SCF=0, grad_norm=None: 'RH-SCF' if i_SCF < n else 'lagrange'

    rematch = re.match('SCF-Absil_grad(.+)', hf_step)
    if rematch:
        g = float(rematch.group(1))
        return lambda i_SCF=None, grad_norm=100.0: 'RH-SCF' if grad_norm > g else 'Absil'

    rematch = re.match('Gradient-Lagrange_n(\d+)', hf_step)
    if rematch:
        n = int(rematch.group(1))
        return lambda i_SCF=0, grad_norm=None: 'gradient' if i_SCF < n else 'lagrange'

    raise ValueError('Invalid HF step')


def main(args, f_out):
    """Main function for Hartree-Fock"""
    molecular_system = MolecularGeometry.from_xyz_file(args.geometry)
    with logtime('Calculate integrals'):
        molecular_system.calculate_integrals(args.basis, int_meth='ir-wmme')

<<<<<<< HEAD
    HF = optimiser.hartree_fock(molecular_system.integrals,
				molecular_system.nucl_rep,
				molecular_system.n_elec,
                                ms2=args.ms2,
                                restricted=args.restricted,
                                max_iter=args.max_iter,
                                grad_thresh=1E-08,
    				f_out=f_out,
				n_DIIS=args.diis,
                                HF_step_type=_define_hfstep_func(args.step_type),
                                ini_orb=starting_orbitals.initial_orbitals(args.ini_orb,
                                                                           molecular_system,
                                                                           args.restricted)
    )
    if f_out is not None: f_out.write(str(HF))
=======
    if args.ini_orb is not None:
        ini_orb = orbitals.MolecularOrbitals.from_file(args.ini_orb)
        if not args.restricted:
            ini_orb = orbitals.MolecularOrbitals.unrestrict(ini_orb)
    else:
        ini_orb = None

    with logtime('Hartree-Fock optimisation') as T:
        HF = optimiser.hartree_fock(molecular_system.integrals,
                                    molecular_system.nucl_rep,
                                    molecular_system.n_elec,
                                    ms2=args.ms2,
                                    restricted=args.restricted,
                                    max_iter=args.max_iter,
                                    grad_thresh=1E-08,
                                    f_out=f_out,
                                    n_DIIS=args.diis,
                                    HF_step_type=_define_hfstep_func(args.step_type),
                                    ini_orb=ini_orb)
    HF.totaltime = T.end_time - T.ini_time
    f_out.write(str(HF))
>>>>>>> 72d0f860
    return HF<|MERGE_RESOLUTION|>--- conflicted
+++ resolved
@@ -58,30 +58,6 @@
     with logtime('Calculate integrals'):
         molecular_system.calculate_integrals(args.basis, int_meth='ir-wmme')
 
-<<<<<<< HEAD
-    HF = optimiser.hartree_fock(molecular_system.integrals,
-				molecular_system.nucl_rep,
-				molecular_system.n_elec,
-                                ms2=args.ms2,
-                                restricted=args.restricted,
-                                max_iter=args.max_iter,
-                                grad_thresh=1E-08,
-    				f_out=f_out,
-				n_DIIS=args.diis,
-                                HF_step_type=_define_hfstep_func(args.step_type),
-                                ini_orb=starting_orbitals.initial_orbitals(args.ini_orb,
-                                                                           molecular_system,
-                                                                           args.restricted)
-    )
-    if f_out is not None: f_out.write(str(HF))
-=======
-    if args.ini_orb is not None:
-        ini_orb = orbitals.MolecularOrbitals.from_file(args.ini_orb)
-        if not args.restricted:
-            ini_orb = orbitals.MolecularOrbitals.unrestrict(ini_orb)
-    else:
-        ini_orb = None
-
     with logtime('Hartree-Fock optimisation') as T:
         HF = optimiser.hartree_fock(molecular_system.integrals,
                                     molecular_system.nucl_rep,
@@ -93,8 +69,10 @@
                                     f_out=f_out,
                                     n_DIIS=args.diis,
                                     HF_step_type=_define_hfstep_func(args.step_type),
-                                    ini_orb=ini_orb)
+                                    ini_orb=starting_orbitals.initial_orbitals(args.ini_orb,
+                                                                               molecular_system,
+                                                                               args.restricted)
+        )
     HF.totaltime = T.end_time - T.ini_time
-    f_out.write(str(HF))
->>>>>>> 72d0f860
+    if f_out is not None: f_out.write(str(HF))
     return HF