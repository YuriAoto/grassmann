--- conflicted
+++ resolved
@@ -41,7 +41,7 @@
     molecular_system = MolecularGeometry.from_xyz_file(args.geometry)
     with logtime('Calculate integrals'):
         molecular_system.calculate_integrals(args.basis, int_meth='ir-wmme')
-<<<<<<< HEAD
+
     HF = optimiser.hartree_fock(molecular_system.integrals,
 				molecular_system.nucl_rep,
 				molecular_system.n_elec,
@@ -52,39 +52,6 @@
     				f_out=f_out,
 				n_DIIS=args.diis,
                                 HF_step_type=_define_hfstep_func(args.step_type))
-=======
-    if args.restricted:
-        HF = optimiser.Restricted_Closed_Shell_HF(molecular_system.integrals,
-						  molecular_system.nucl_rep,
-						  molecular_system.n_elec,
-                                                  max_iter=args.max_iter,
-						  f_out=f_out,
-						  n_DIIS=args.diis,
-                                                  grad_thresh=1E-05)
-    else:
-        orb = None
-        if args.max_iter_scf > 0:
-            HF = optimiser.Restricted_Closed_Shell_HF(molecular_system.integrals,
-                                                      molecular_system.nucl_rep,
-						      molecular_system.n_elec,
-                                                      max_iter=args.max_iter_scf,
-						      f_out=f_out,
-                                                      n_DIIS=args.diis)
-            orb = orbitals.MolecularOrbitals.unrestrict(HF.orbitals)
-            # def myf(i_scf, grad):
-            #     if i_scf < args.max_iter_scf:
-            #         return 'RH-scf'
-            #     return 'Absil'
-        HF = optimiser.Unrestricted_HF(molecular_system.integrals,
-				       molecular_system.nucl_rep,
-				       molecular_system.n_elec,
-                                       args.ms2,
-                                       max_iter=args.max_iter,
-				       f_out=f_out,
-                                       ini_orb=orb,
-                                       n_DIIS=args.diis,
-                                       grad_thresh=1.0E-5)
-        
->>>>>>> 958f76d1
+
     f_out.write(str(HF))
     return HF