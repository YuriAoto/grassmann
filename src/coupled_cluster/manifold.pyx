--- conflicted
+++ resolved
@@ -15,20 +15,11 @@
 import cython
 import numpy as np
 
-<<<<<<< HEAD
 from libc.math cimport sqrt
 
 from orbitals.occ_orbitals cimport OccOrbital
-# from orbitals.occ_orbitals import OccOrbital
-=======
-from wave_functions.strings_rev_lexical_order import get_index
-from wave_functions.strings_rev_lexical_order cimport next_str
-from wave_functions.interm_norm cimport ExcType
-from orbitals.occ_orbitals cimport OccOrbital
-#from orbitals.occ_orbitals import OccOrbital
+from orbitals.occ_orbitals import OccOrbital
 from orbitals.orbital_space cimport FullOrbitalSpace
-from util.variables import int_dtype
->>>>>>> 81563f70
 from util.array_indices cimport n_from_rect
 from util.variables import int_dtype
 from molecular_geometry.symmetry import irrep_product
@@ -44,16 +35,9 @@
 
 def min_dist_jac_hess(double[:, :] wf,
                       double[:, :] wf_cc,
-<<<<<<< HEAD
                       double[:] J,
                       double[:, :] H,
-                      int[:] orbs_before,
-                      int[:] corr_orb,
-                      int[:] virt_orb,
-=======
-                      int n_ampl,
                       FullOrbitalSpace orbspace,
->>>>>>> 81563f70
                       int[:, :] alpha_string_graph,
                       int[:, :] beta_string_graph,
                       bint diag_hess,
@@ -124,22 +108,17 @@
     n_indep_ampl = J.shape[0]
     n_alpha = alpha_string_graph.shape[1]
     n_beta = beta_string_graph.shape[1]
-<<<<<<< HEAD
-    n_irrep = orbs_before.size - 1
+    n_irrep = orbspace.n_irrep
     if diag_hess:
         H[0, 0] = 0.0
-=======
-    n_irrep = orbspace.n_irrep
->>>>>>> 81563f70
     if level == 'SD':
         # --- alpha -> alpha
         for irrep in range(n_irrep):
             spirrep = irrep
-<<<<<<< HEAD
-            single_exc.i = orbs_before[irrep]
-            for ii in range(corr_orb[spirrep]):
-                single_exc.a = orbs_before[irrep] + corr_orb[spirrep]
-                for a in range(virt_orb[spirrep]):
+            single_exc.i = orbspace.orbs_before[irrep]
+            for ii in range(orbspace.corr[spirrep]):
+                single_exc.a = orbspace.orbs_before[irrep] + orbspace.corr[spirrep]
+                for a in range(orbspace.virt[spirrep]):
                     J[pos] = term1_a(single_exc,
                                      wf,
                                      wf_cc,
@@ -155,13 +134,6 @@
                         H[pos, pos] = diag
                         calc_H_a(H[pos, pos:],
                                  single_exc,
-=======
-            single_exc.i = orbspace.orbs_before[irrep]
-            for ii in range(orbspace.corr[spirrep]):
-                single_exc.a = orbspace.orbs_before[irrep] + orbspace.corr[spirrep]
-                for a in range(orbspace.virt[spirrep]):
-                    J = _term1_a(single_exc,
->>>>>>> 81563f70
                                  wf,
                                  wf_cc,
                                  pos,
@@ -178,11 +150,10 @@
         pos_ini_exc_type = pos
         for irrep in range(n_irrep):
             spirrep = irrep + n_irrep
-<<<<<<< HEAD
-            single_exc.i = orbs_before[irrep]
-            for ii in range(corr_orb[spirrep]):
-                single_exc.a = orbs_before[irrep] + corr_orb[spirrep]
-                for a in range(virt_orb[spirrep]):
+            single_exc.i = orbspace.orbs_before[irrep]
+            for ii in range(orbspace.corr[spirrep]):
+                single_exc.a = orbspace.orbs_before[irrep] + orbspace.corr[spirrep]
+                for a in range(orbspace.virt[spirrep]):
                     J[pos] = term1_b(single_exc,
                                      wf,
                                      wf_cc,
@@ -198,13 +169,6 @@
                         H[pos, pos] = diag
                         calc_H_b(H[pos, pos:],
                                  single_exc,
-=======
-            single_exc.i = orbspace.orbs_before[irrep]
-            for ii in range(orbspace.corr[spirrep]):
-                single_exc.a = orbspace.orbs_before[irrep] + orbspace.corr[spirrep]
-                for a in range(orbspace.virt[spirrep]):
-                    J = _term1_b(single_exc,
->>>>>>> 81563f70
                                  wf,
                                  wf_cc,
                                  pos - pos_ini_exc_type,
@@ -218,14 +182,9 @@
                     single_exc.a += 1
                 single_exc.i += 1
     # --- alpha, alpha -> alpha, alpha
-<<<<<<< HEAD
     pos_ini_exc_type = pos
-    i = OccOrbital(corr_orb, orbs_before, True)
-    j = OccOrbital(corr_orb, orbs_before, True)
-=======
     i = OccOrbital(orbspace, True)
     j = OccOrbital(orbspace, True)
->>>>>>> 81563f70
     j.next_()
     double_exc.i = i.orb
     double_exc.j = j.orb
@@ -234,25 +193,11 @@
             b_irrep = irrep_product[irrep_product[i.spirrep, j.spirrep], a_irrep]
             a_spirrep = a_irrep
             b_spirrep = b_irrep
-<<<<<<< HEAD
-            double_exc.a = orbs_before[a_irrep] + corr_orb[a_spirrep]
-            if a_irrep <= b_irrep:
-                for a in range(virt_orb[a_spirrep]):
-                    double_exc.b = orbs_before[b_irrep] + corr_orb[b_spirrep]
-                    for b in range(virt_orb[b_spirrep]):
-=======
-            double_exc.a = (orbspace.orbs_before[a_irrep]
-                            + orbspace.corr[a_spirrep])
+            double_exc.a = orbspace.orbs_before[a_irrep] + orbspace.corr[a_spirrep]
             if a_irrep <= b_irrep:
                 for a in range(orbspace.virt[a_spirrep]):
-                    if a_irrep == b_irrep:
-                        nvirt_1 = orbspace.virt[a_spirrep] - 1
-                        double_exc.b = double_exc.a
-                    else:
-                        double_exc.b = (orbspace.orbs_before[b_irrep]
-                                        + orbspace.corr[b_spirrep])
+                    double_exc.b = orbspace.orbs_before[b_irrep] + orbspace.corr[b_spirrep]
                     for b in range(orbspace.virt[b_spirrep]):
->>>>>>> 81563f70
                         if a_irrep < b_irrep or a < b:
                             J[pos] = term1_aa(double_exc,
                                               wf,
@@ -279,16 +224,6 @@
                             pos += 1
                         double_exc.b += 1
                     double_exc.a += 1
-<<<<<<< HEAD
-=======
-            else:  # and a_irrep > b_irrep
-                for a in range(orbspace.virt[a_spirrep]):
-                    for b in range(orbspace.virt[b_spirrep]):
-                        z[pos] = -z[pos_ini[b_irrep]
-                                    + n_from_rect(
-                                        b, a, orbspace.virt[a_spirrep])]
-                        pos += 1
->>>>>>> 81563f70
         if i.pos_in_occ == j.pos_in_occ - 1:
             j.next_()
             i.rewind()
@@ -297,14 +232,9 @@
             i.next_()
         double_exc.i = i.orb
     # --- beta, beta -> beta, beta
-<<<<<<< HEAD
     pos_ini_exc_type = pos
-    i = OccOrbital(corr_orb, orbs_before, False)
-    j = OccOrbital(corr_orb, orbs_before, False)
-=======
     i = OccOrbital(orbspace, False)
     j = OccOrbital(orbspace, False)
->>>>>>> 81563f70
     j.next_()
     double_exc.i = i.orb
     double_exc.j = j.orb
@@ -314,25 +244,11 @@
                                                   j.spirrep - n_irrep], a_irrep]
             a_spirrep = a_irrep + n_irrep
             b_spirrep = b_irrep + n_irrep
-<<<<<<< HEAD
-            double_exc.a = orbs_before[a_irrep] + corr_orb[a_spirrep]
-            if a_irrep <= b_irrep:
-                for a in range(virt_orb[a_spirrep]):
-                    double_exc.b = orbs_before[b_irrep] + corr_orb[b_spirrep]
-                    for b in range(virt_orb[b_spirrep]):
-=======
-            double_exc.a = (orbspace.orbs_before[a_irrep]
-                            + orbspace.corr[a_spirrep])
+            double_exc.a = orbspace.orbs_before[a_irrep] + orbspace.corr[a_spirrep]
             if a_irrep <= b_irrep:
                 for a in range(orbspace.virt[a_spirrep]):
-                    if a_irrep == b_irrep:
-                        nvirt_1 = orbspace.virt[a_spirrep] - 1
-                        double_exc.b = double_exc.a
-                    else:
-                        double_exc.b = (orbspace.orbs_before[b_irrep]
-                                        + orbspace.corr[b_spirrep])
+                    double_exc.b = orbspace.orbs_before[b_irrep] + orbspace.corr[b_spirrep]
                     for b in range(orbspace.virt[b_spirrep]):
->>>>>>> 81563f70
                         if a_irrep < b_irrep or a < b:
                             J[pos] = term1_bb(double_exc,
                                               wf,
@@ -359,16 +275,6 @@
                             pos += 1
                         double_exc.b += 1
                     double_exc.a += 1
-<<<<<<< HEAD
-=======
-            else:  # and a_irrep > b_irrep
-                for a in range(orbspace.virt[a_spirrep]):
-                    for b in range(orbspace.virt[b_spirrep]):
-                        z[pos] = -z[pos_ini[b_irrep]
-                                    + n_from_rect(
-                                        b, a, orbspace.virt[a_spirrep])]
-                        pos += 1
->>>>>>> 81563f70
         if i.pos_in_occ == j.pos_in_occ - 1:
             j.next_()
             i.rewind()
@@ -377,14 +283,9 @@
             i.next_()
         double_exc.i = i.orb
     # --- alpha, beta -> alpha, beta
-<<<<<<< HEAD
     pos_ini_exc_type = pos
-    i = OccOrbital(corr_orb, orbs_before, True)
-    j = OccOrbital(corr_orb, orbs_before, False)
-=======
     i = OccOrbital(orbspace, True)
     j = OccOrbital(orbspace, False)
->>>>>>> 81563f70
     double_exc.i = i.orb
     double_exc.j = j.orb
     while j.alive:
@@ -393,11 +294,10 @@
                                                   j.spirrep - n_irrep], a_irrep]
             a_spirrep = a_irrep
             b_spirrep = b_irrep + n_irrep
-<<<<<<< HEAD
-            double_exc.a = orbs_before[a_irrep] + corr_orb[a_spirrep]
-            for a in range(virt_orb[a_spirrep]):
-                double_exc.b = orbs_before[b_irrep] + corr_orb[b_spirrep]
-                for b in range(virt_orb[b_spirrep]):
+            double_exc.a = orbspace.orbs_before[a_irrep] + orbspace.corr[a_spirrep]
+            for a in range(orbspace.virt[a_spirrep]):
+                double_exc.b = orbspace.orbs_before[b_irrep] + orbspace.corr[b_spirrep]
+                for b in range(orbspace.virt[b_spirrep]):
                     J[pos] = term1_ab(double_exc,
                                       wf,
                                       wf_cc,
@@ -413,15 +313,6 @@
                         H[pos, pos] = diag
                         calc_H_ab(H[pos, pos:],
                                   double_exc,
-=======
-            double_exc.a = (orbspace.orbs_before[a_irrep]
-                            + orbspace.corr[a_spirrep])
-            for a in range(orbspace.virt[a_spirrep]):
-                double_exc.b = (orbspace.orbs_before[b_irrep]
-                                + orbspace.corr[b_spirrep])
-                for b in range(orbspace.virt[b_spirrep]):
-                    J = _term1_ab(double_exc,
->>>>>>> 81563f70
                                   wf,
                                   wf_cc,
                                   pos - pos_ini_exc_type,
@@ -479,46 +370,9 @@
     b_pos_ini
         Initial position of irrep associated to b (see _fill_pos_ini)
     """
-<<<<<<< HEAD
     return (pos_ampl + (b - a)*(a_virt - 1)
             if a_irrep == b_irrep else
             b_pos_ini + n_from_rect(b, a, a_virt))
-=======
-    cdef DoubleExc double_exc
-    cdef SingleExc single_exc
-    if exc_type == ExcType.A:
-        single_exc.i = exc[0]
-        single_exc.a = exc[1]
-        return _term1_a(single_exc, wf, wf_cc,
-                        alpha_string_graph)
-    if exc_type == ExcType.AA:
-        double_exc.i = exc[0]
-        double_exc.a = exc[1]
-        double_exc.j = exc[2]
-        double_exc.b = exc[3]
-        return _term1_aa(double_exc, wf, wf_cc,
-                         alpha_string_graph)
-    if exc_type == ExcType.B:
-        single_exc.i = exc[0]
-        single_exc.a = exc[1]
-        return _term1_b(single_exc, wf, wf_cc,
-                        beta_string_graph)
-    if exc_type == ExcType.BB:
-        double_exc.i = exc[0]
-        double_exc.a = exc[1]
-        double_exc.j = exc[2]
-        double_exc.b = exc[3]
-        return _term1_bb(double_exc, wf, wf_cc,
-                         beta_string_graph)
-    if exc_type == ExcType.AB:
-        double_exc.i = exc[0]
-        double_exc.a = exc[1]
-        double_exc.j = exc[2]
-        double_exc.b = exc[3]
-        return _term1_ab(double_exc, wf, wf_cc,
-                         alpha_string_graph,
-                         beta_string_graph)
->>>>>>> 81563f70
 
 
 cdef _fill_pos_ini(int n_irrep,
@@ -534,56 +388,7 @@
     amplitudes array) of the first element of each irrep for a fixed
     pair of occupied orbitals (not given explicitly)
     
-<<<<<<< HEAD
     Paramaters:
-=======
-    Return:
-    -------
-    A float (C double)
-    
-    """
-    cdef DoubleExc double_exc
-    cdef SingleExc single_exc
-    if exc_type == ExcType.A:
-        single_exc.i = exc[0]
-        single_exc.a = exc[1]
-        return _term2_diag_a(single_exc, wf, alpha_nel)
-    if exc_type == ExcType.AA:
-        double_exc.i = exc[0]
-        double_exc.a = exc[1]
-        double_exc.j = exc[2]
-        double_exc.b = exc[3]
-        return _term2_diag_aa(double_exc, wf, alpha_nel)
-    if exc_type == ExcType.B:
-        single_exc.i = exc[0]
-        single_exc.a = exc[1]
-        return _term2_diag_b(single_exc, wf, beta_nel)
-    if exc_type == ExcType.BB:
-        double_exc.i = exc[0]
-        double_exc.a = exc[1]
-        double_exc.j = exc[2]
-        double_exc.b = exc[3]
-        return _term2_diag_bb(double_exc, wf, beta_nel)
-    if exc_type == ExcType.AB:
-        double_exc.i = exc[0]
-        double_exc.a = exc[1]
-        double_exc.j = exc[2]
-        double_exc.b = exc[3]
-        return _term2_diag_ab(double_exc, wf, alpha_nel, beta_nel)
-
-
-##@cython.boundscheck(False)  # Deactivate bounds checking
-##@cython.wraparound(False)   # Deactivate negative indexing
-cdef double _term1_a(SingleExc exc,
-                     double[:, :] wf,
-                     double[:, :] wf_cc,
-                     int[:, :] string_graph):
-    """<\Psi - \Psi_cc | \tau_\rho | \Psi_cc>
-    
-    for \rho=a_{\alpha}^{\alpha}
-    
-    Parameters:
->>>>>>> 81563f70
     -----------
     n_irrep
         Number of irreps
