"""The distance between the CC manifold and and arbitrary (FCI) wave function

This module contains functions to calculate the distance among a number of
points in the space of wave functions.


"""
import math
import logging

import numpy as np
from numpy import linalg
import numpy as np

from input_output.log import logtime
from util.results import Results, OptResults, inside_box
from coupled_cluster import manifold as cc_manifold
from wave_functions.interm_norm import IntermNormWaveFunction
<<<<<<< HEAD
from wave_functions.fci import FCIWaveFunction, contribution_from_clusters
=======
from wave_functions.fci import FCIWaveFunction
from wave_functions.slater_det import SlaterDet
import wave_functions.strings_rev_lexical_order as str_order
from util.other import int_array
from util.variables import int_dtype
>>>>>>> 81563f70

logger = logging.getLogger(__name__)
loglevel = logging.getLogger().getEffectiveLevel()

_str_excitation_list = ['R',
                        'S',
                        'D',
                        'T',
                        'Q']


def _str_excitation(x):
    return _str_excitation_list[x] if x < 5 else str(x)


class DistResults(Results):
    """Results of calculations of distances to the CC manifold
    
    Extra attributes:
    -----------------
    distance (float)
        The distance from the wave function to the CC manifold,
        in the metric induced by intermediate normalisation.
    
    wave_function_as_fci (FCIWaveFunction)
        The wave function as FCIWaveFunction. It is a property, that is
        calculated if requested.
    
    level (str, 'D' or 'SD')
        The coupled cluster level.
    
    """
    def __init__(self, *args, **kargs):
        super().__init__(*args, **kargs)
        self._wave_function_as_fci = None
    
    @inside_box
    def __str__(self):
        x = [super().__str__()]
        x.append(f'D(FCI, CC{self.level} manifold) = {self.distance:.8f}\n')
        return '\n'.join(x)
    
    @property
    def wave_function_as_fci(self):
        if self._wave_function_as_fci is None:
            self._wave_function_as_fci = FCIWaveFunction.from_int_norm(self.wave_function)
        return self._wave_function_as_fci



class VertDistResults(DistResults):
    """Store the results from vertical_dist_to_cc_manifold
    
    Extra attributes:
    -----------------    
    wave_function (IntermNormWaveFunction)
        the wave function at the CC manifold. It is obtained by
        IntermNormWaveFunction.from_projected_fci
    
    distance_ci (float)
        The verical distance from the wave function to the CI manifold,
        in the metric induced by intermediate normalisation.
    
    right_dir (dictionary)
        Indicates how many coefficients are in the "right direction" compared
        to the CC manifold. The keys are the ranks, and the values are 2-tuples,
        that show at [0] how many directions are curved towards the wave
        function and at [1] the total number of such directions. Example:
        
        {'T': (10,12),
        'Q': (5,5),
        '5': (1,1)}
        
        Means:
        10 out of 12 triples are in the right direction
        5 out of 5 quadruples are in the right direction
        1 out of 1 quintuples are in the right direction
    
    """
    @inside_box
    def __str__(self):
        x = [super().__str__().replace('D(FCI', 'D_vert(FCI')]
        x.append('Number of excitations where the CC manifold\n'
                 + '   curves towards the wave function:')
        for rank, n in self.right_dir.items():
            x.append(f'{rank}: {n[0]} of {n[1]}')
        return '\n'.join(x)


def vertical_dist_to_cc_manifold(wf,
                                 level='SD',
                                 recipes_f=None,
                                 coeff_thr=1.0E-10):
    """Calculate the vertical distance on the CC manifold
    
    This function is intended to compare the wave function to the
    CCD or CCSD manifold by a "vertical "projection". It writes several
    information to the logfile (at info level). These are:
    
    For every triple, quadruple, ..., and octuple excitation,
    compares the coefficient of the excitation to the sum of product of
    the coefficients given by the cluster decomposition of that excitation.
    It checks if the coefficient has the "correct" sign to be in the
    "right direction" to which the CC manifold curves to.
    A general information is printed to log in the end of the function.
    
    Behaviour:
    ----------
    It will print to the logs all tests, if loglevel is larger or equal
    20 (INFO)
    
    Limitation:
    -----------
    It can handle only up to n-fold excitation, where n is the largest
    case that has a file with the cluster decomposition, as given through
    recipes_f.
    
    Side Effects:
    ------------
    The wave function wf is put in the intermediate normalisation
    and the sign of the coefficients are associated to the determinants
    in the maximum coincidence order.
    
    Parameters:
    -----------
    wf (FCIWaveFunction)
        The wave function to be analysed
    
    level (str, optional, default='D'; possible values: 'D', 'SD')
        The level of CC theory to compare.
    
    recipes_f (str, a file name, optional, default=None)
        The files that describe the cluster decomposition.
        See decompose for the details
    
    coeff_thr (float, optional, default=1.0E-10)
        Slater determinants with coefficients lower than this
        threshold value are ignored in the analysis
    
    Return:
    -------
    An instance of VertDistResults.    
    """
    logfmt = '\n'.join(['det = %s',
                        'C dec = %s',
                        'C dec/C = %s',
                        '(C dec - C)^2 = %s',
                        'same sign = %s'])
    if level not in ['D', 'SD']:
        raise ValueError('Possible values for level are "S" and "SD"')
    level_is_sd = level == 'SD'
    wf.normalise(mode='intermediate')
    wf.set_max_coincidence_orbitals()
    cc_wf = IntermNormWaveFunction.from_projected_fci(wf, 'CC' + level)
    norm_ci = 0.0
    norm = 0.0
    right_dir = {}
    for det in wf:
        if not wf.symmetry_allowed_det(det):
            continue
        rank, alpha_hp, beta_hp = wf.get_exc_info(det)
        if rank == 1 and level_is_sd:
            if cc_wf[rank, alpha_hp, beta_hp] != det.c:
                raise Exception('Not consistent!!')
        if rank > 2 and (level_is_sd or rank % 2 == 0):
            C = contribution_from_clusters(alpha_hp, beta_hp, cc_wf, level)
            norm_contribution = (det.c - C)**2
            norm_ci += det.c**2
            cc_towards_wf = det.c * C >= 0
            norm += norm_contribution
            if abs(det.c) > coeff_thr:
                rank = _str_excitation(rank)
                if rank not in right_dir:
                    right_dir[rank] = [0, 1]
                else:
                    right_dir[rank][1] += 1
                if cc_towards_wf:
                    right_dir[rank][0] += 1
            logger.info(logfmt,
                        det,
                        C,
                        C/det.c if (abs(det.c) > coeff_thr) else f'{C}/{det.c}',
                        norm_contribution,
                        cc_towards_wf)
        elif (not level_is_sd) and rank % 2 == 1:
            #  rank > 2 or (rank, level) == (1, 'D'):
            norm += det.c**2
            norm_ci += det.c**2
            logger.info('Adding .c² to the norm: det = %s', det)
    tolog = ['Number of excitations where the CC manifold\n'
             + '   curves towards the wave function:']
    for rank, n in right_dir.items():
        tolog.append(f'{rank}: {n[0]} of {n[1]}')
    logger.info('\n'.join(tolog))
    res = VertDistResults(f'Vertical distance to CC{level} manifold')
    res.success = True
    res.level = level
    res.distance = math.sqrt(norm)
    res.distance_ci = math.sqrt(norm_ci)
    res.wave_function = cc_wf
    res.right_dir = right_dir
    return res


class MinDistResults(OptResults, DistResults):
    """Store the results from calc_dist_to_cc_manifold"""
    pass


def calc_dist_to_cc_manifold(wf,
                             level='SD',
                             maxiter=10,
                             f_out=None,
                             diag_hess=True,
                             save_as_fci_wf=False,
                             thrsh_Z=1.0E-8,
                             thrsh_J=1.0E-8,
                             ini_wf=None,
                             use_FCI_directly=False,
                             recipes_f=None,
                             coeff_thr=1.0E-10):
    """Calculate the distance to the coupled cluster manifold

    Side Effects:
    -------------
    The wave function wf is put in the intermediate normalisation and
    with the convention of ordered orbitals for the signs
    of the determinants

    Parameters:
    -----------
    wf (FCIWaveFunction)
        The wave function to be analysed
    
    level (str, optional, default='D'; possible values: 'D', 'SD')
        The level of coupled cluster theory to compare.

    maxiter (int, optional, default=10)
        The maximum number of iterations

    f_out (File object, optional, default=None)
        The output to print the iterations.
        If None the iterations are not printed.

    diag_hess (bool, optional, default=True)
        Use approximate Hessian (only diagonal elements)

    save_as_fci_wf (bool, optional, default=False)
        If True, save the final cc_wf as a FCI wave function too,
        in the attribute wave_function_as_fci of the result

    thrsh_Z (float, optional, default=1.0E-8)
        Convergence threshold for z

    thrsh_J (float, optional, default=1.0E-8)
        Convergence threshold for the Jacobian

    ini_wf (None or an instance of WaveFunction)
        The initial wave function.
        If None or an instance of FCIWaveFunction,
        the "vertical" projection of wf or of ini_wf is used.

    use_FCI_directly (bool, optional, default=False)
        It is meaningful only if ini_wf is passed and is an instance
        of FCIWaveFunction.
        If True, uses this wave function directly in the optimisation
        procedure, instead getting the vertical projection to the CC
        manifold first. In this case, the first step of the optimisation
        procedure use a "CC wave function" that does not belong to the
        CC manifold.
        If False, uses the vertical projection to the CC manifold.

    recipes_f (str, a file name, optional, default=None)
        The files that describe the cluster decomposition.
        See decompose for the details

    coeff_thr (float, optional, default=1.0E-10)
        Slater determinants with coefficients lower than this
        threshold value are ignored in the analysis
    
    Return:
    -------
    An instance of MinDistResults.
    
    """
    wf.normalise(mode='intermediate')
    converged = False
    normZ = normJ = 1.0
    if ini_wf is None:
        cc_wf = IntermNormWaveFunction.from_projected_fci(wf, 'CC' + level)
    elif isinstance(ini_wf, FCIWaveFunction) and not use_FCI_directly:
        cc_wf = IntermNormWaveFunction.from_projected_fci(ini_wf, 'CC' + level)
    elif isinstance(ini_wf, FCIWaveFunction) and not use_FCI_directly:
        cc_wf = IntermNormWaveFunction.similar_to(wf, 'CC' + level, restricted=False)
    elif isinstance(ini_wf, IntermNormWaveFunction):
        cc_wf = IntermNormWaveFunction.unrestrict(ini_wf)
    else:
        raise ValueError('Unknown type of initial wave function')
<<<<<<< HEAD
    wf.set_ordered_orbitals()
    logger.debug('The FCI Wave Function:\n%s', wf)
    Jac = np.empty(cc_wf.n_indep_ampl)
    if diag_hess:
        Hess = np.empty((1, 1))
    else:
        Hess = np.empty((cc_wf.n_indep_ampl, cc_wf.n_indep_ampl))
    corr_orb = wf.corr_orb.as_array()
    virt_orb = wf.virt_orb.as_array()
=======
    n_ampl = len(cc_wf)
    orbs_before = np.array(wf.orbspace.orbs_before, dtype=int_dtype)
    corr_orb = np.array(wf.orbspace.corr)
    virt_orb = np.array(wf.orbspace.virt)
>>>>>>> 81563f70
    cc_wf_as_fci = FCIWaveFunction.similar_to(wf, restricted=False)
    if f_out is not None:
        f_out.write(
            '------------------------------------------------------------\n'
            '         Optimising the distance to the CC manifold\n'
            ' it  distance    |Z|         |J|          time in iteration\n')
    for i_iteration in range(maxiter):
        with logtime(f'Starting iteration {i_iteration}') as T_iter:
            if (i_iteration == 0
                and isinstance(ini_wf, FCIWaveFunction)
                    and use_FCI_directly):
                cc_wf_as_fci._coefficients[:] = ini_wf._coefficients
            else:
                with logtime('Transforming CC wave function to FCI-like'):
<<<<<<< HEAD
                    cc_wf_as_fci.get_coefficients_from_int_norm_wf(cc_wf,
                                                                   ordered_orbitals=True)
            logger.debug('Wave Function, at iteration %d:\n%s',
                         i_iteration,
                         cc_wf_as_fci)
=======
                    cc_wf_as_fci.get_coefficients_from_interm_norm_wf(cc_wf)
            logger.info('Wave Function, at iteration %d:\n%s',
                        i_iteration,
                        cc_wf_as_fci)
>>>>>>> 81563f70
            with logtime('Distance to current CC wave function'):
                dist = wf.dist_to(cc_wf_as_fci, metric='IN')
            if (i_iteration > 0
                and normJ < thrsh_J
                    and normZ < thrsh_Z):
                converged = True
                break
<<<<<<< HEAD
            with logtime('Making Jacobian and approximate Hessian'):
                cc_manifold.min_dist_jac_hess(
                    wf._coefficients,
                    cc_wf_as_fci._coefficients,
                    Jac,
                    Hess,
                    wf.orbs_before,
                    corr_orb,
                    virt_orb,
                    wf._alpha_string_graph,
                    wf._beta_string_graph,
                    diag_hess,
                    level=level)
            if diag_hess:
                z = Jac
                normJ = Hess[0, 0]
            else:
                if loglevel <= 1:
                    to_log = ['Jacobian:\n']
                    for iH in range(Jac.shape[0]):
                        to_log.append(f'{iH:3d} {Jac[iH]:8.5f}\n')
                    to_log.append('\n\nHessian:\n')
                    to_log.append('    ')
                    for jH in range(Hess.shape[1]):
                        to_log.append(f' {jH:8d} ')
                    to_log.append('\n')
                    for iH in range(Hess.shape[0]):
                        to_log.append(f'{iH:3d} ')
                        for jH in range(Hess.shape[1]):
                            to_log.append(f' {Hess[iH, jH]:8.5f} ')
                        to_log.append('\n')
                    to_log.append('\n')
                    logger.log(1, '%s', ''.join(to_log))
=======
            if approx_hess:
                with logtime('Making Jacobian and approximate Hessian'):
                    z, normJ = cc_manifold.min_dist_app_hess(
                        np.array(wf),
                        np.array(cc_wf_as_fci),
                        n_ampl,
                        wf.orbspace,
                        wf.alpha_string_graph,
                        wf.beta_string_graph,
                        level=level)
                logger.log(1, 'Update vector z:\n%r', z)
            else:
                with logtime('Making Jacobian and Hessian'):
                    Jac, Hess = cc_manifold.min_dist_jac_hess(
                        np.array(wf),
                        np.array(cc_wf_as_fci),
                        wf.n_irrep,
                        wf.orbspace.orbs_before,
                        corr_orb,
                        virt_orb,
                        wf.alpha_string_graph,
                        wf.beta_string_graph)
                logger.log(1, 'Jacobian:\n%r', Jac)
                logger.log(1, 'Hessian:\n%r', Hess)
>>>>>>> 81563f70
                with logtime('Calculating z: Solving linear system.'):
                    z = -linalg.solve(Hess, Jac)
                normJ = linalg.norm(Jac)
            logger.log(1, 'Update vector z:\n%r', z)
            normZ = linalg.norm(z)
            cc_wf.update_amplitudes(z, mode='indep ampl')
        if f_out is not None:
            f_out.write(f' {i_iteration:>2d}  {dist:<9.6f}   {normZ:<10.3e}'
                        f'  {normJ:<10.3e}   {T_iter.elapsed_time}\n')
            f_out.flush()
    if f_out is not None:
        f_out.write('-----------------------------------------------------------\n\n')
    res = MinDistResults(f'Minimun distance to CC{level} manifold')
    res.level = level
    res.success = converged
    if not converged:
        res.error = 'Optimisation did not converge'
    res.distance = dist
    res.wave_function = cc_wf
    if save_as_fci_wf:
        res.wave_function_as_fci = cc_wf_as_fci
    res.norm = (normZ, normJ)
    res.n_iter = i_iteration
    return res


_wf_space_graph_full = """

                          CC manifold
                            /
                    FCI    /
                          minD CC   CC wave function
                         /          closest to FCI
                        /
                       CC    regular CC
                      /      wave function
                     /
                    vert CC  the vertical projection
                   /         into the CC manifold
                  /
                 /
                /        the regular CI wave function
 -------------------x---CI---------------
CI manifold         ^
                 vert CI   the vertical projection
                           into the CI manifold
"""

_wf_space_graph_no_ci = """

                          CC manifold
                            /
                    FCI    /
                          minD_CC   CC wave function
                         /          closest to FCI
                        /
                       CC    regular CC
                      /      wave function
                     /
                    vert_CC  the vertical projection
                   /         into the CC manifold
                  /
                 /
                /
 -------------------x--------------------
CI manifold         ^
                 vert CI   the vertical projection
                           into the CI manifold
"""

_wf_space_graph_no_cc = """

                          CC manifold
                            /
                    FCI    /
                          minD_CC   CC wave function
                         /          closest to FCI
                        /
                       /
                      /
                     /
                    vert_CC  the vertical projection
                   /         into the CC manifold
                  /
                 /
                /        the regular CI wave function
 -------------------x---CI---------------
CI manifold         ^
                 vert_CI   the vertical projection
                           into the CI manifold
"""

_wf_space_graph_no_cc_ci = """

                          CC manifold
                            /
                    FCI    /
                          minD_CC   CC wave function
                         /          closest to FCI
                        /
                       /
                      /
                     /
                    vert_CC  the vertical projection
                   /         into the CC manifold
                  /
                 /
                /
 -------------------x--------------------
CI manifold         ^
                 vert_CI   the vertical projection
                           into the CI manifold
"""


class AllDistResults(Results):
    """Store the results from calc_all_distances
    
    Extra attributes:
    -----------------
    full_names (bool)
        If True, print the full(er) names of points
    
    Several floats that store the distances among main points at the
    CI and CC manifolds. These are XX__YY and XX__YY_ampl, with the
    distance between XX and YY, in the metric of the intermediate
    normalisation (in the full space) and in the parameter space of
    the amplitudes (whenever possible). These attributes are:
    
    fci__min_d
    fci__vert
    fci__cc
    fci__vert_ci
    fci__ci
    min_d__vert
    min_d__vert_ampl
    cc__vert
    cc__vert_ampl
    cc__min_d
    cc__min_d_ampl
    
    
    """
    def __init__(self, *args, **kargs):
        super().__init__(*args, **kargs)
        self.has_ci = False
        self.has_cc = False
        
    @inside_box
    def __str__(self):
        x = []
        x.append(f'D(FCI, minD_CC) = {self.fci__min_d:.5f}')
        try:
            x.append(f'D(FCI, minD_CC) = {self.fci__min_d_expl:.5f} (explicit calculation)')
        except AttributeError:
            pass
        x.append(f'D(FCI, vert_CC) = {self.fci__vert:.5f}')
        try:
            x.append(f'D(FCI, vert_CC) = {self.fci__vert_expl:.5f} (explicit calculation)')
        except AttributeError:
            pass
        x.append(f'D(FCI, vert_CI) = {self.fci__vert_ci:.5f}')
        if self.has_cc:
            x.append(f'D(FCI, CC)      = {self.fci__cc:.5f}')
        if self.has_ci:
            x.append(f'D(FCI, CI)      = {self.fci__ci:.5f}')
        x.append('')
        if self.has_ci and self.has_cc:
            x.append(f'D(CC, CI)           = {self.ci__cc:.5f} ')
        x.append('')
        x.append(f'D(minD_CC, vert_CC) = {self.min_d__vert:.5f} '
                 + f'({self.min_d__vert_ampl:.5f} in ampl space)')
        if self.has_cc:
            x.append(f'D(CC, vert_CC)      = {self.cc__vert:.5f} '
                     + f'({self.cc__vert_ampl:.5f} in ampl space)')
            x.append(f'D(CC, minD_CC)      = {self.cc__min_d:.5f} '
                     + f'({self.cc__min_d_ampl:.5f} in ampl space)')

        return (super().__str__() + '\n'
                + (_wf_space_graph_full
                   if (self.has_ci and self.has_cc) else
                   (_wf_space_graph_no_cc
                    if self.has_ci else
                    (_wf_space_graph_no_ci
                     if self.has_cc else
                     _wf_space_graph_no_cc_ci))) + '\n'
                + '\n'.join(x))


def calc_all_distances(fci_wf, res_vert, res_min_d, cc_wf, ci_wf, level,
                       explicit_calcs=False):
    """Calculate all distances among main points in the CC and CI manifolds
    
    
    Parameters:
    -----------
    fci_wf (FCIWaveFunction)
        The FCI wave function
    
    res_vert (VertDistResults)
        The results of the vertical_dist_to_cc_manifold
    
    res_min_d (MinDistResults)
        The results of the calc_dist_to_cc_manifold
    
    cc_wf (IntermNormWaveFunction)
        The CC wave function (optimised, that solves the CC equations)
        If None distances to it are not calculated
    
    ci_wf (IntermNormWaveFunction)
        The CI wave function (optimised, that solves the CI equations)
        If None distances to it are not calculated
    
    level (str, 'D' or 'SD')
        The level of excitations used in the CC wave functions
    
    explicit_calcs (bool, optional, default=False)
        Explicitly calculate the distances between fci and the wave functions
        in res_min_d and res_vert. This should be the same as stored
        in these variables.
    
    Results:
    --------
    An instance of AllDistResults
    
    TODO:
    -----
    calculate distance from vert(CI) to vert(CC)
    
    """
    res = AllDistResults(f'Distances among CC{level}/CI{level} wave functions')
    res.fci__min_d = res_min_d.distance
    if explicit_calcs:
        res.fci__min_d_expl = res_min_d.wave_function_as_fci.dist_to(fci_wf)
    res.fci__vert = res_vert.distance
    if explicit_calcs:
        res.fci__vert_expl = res_vert.wave_function_as_fci.dist_to(fci_wf)
    res.fci__vert_ci = res_vert.distance_ci
    res.min_d__vert_ampl = res_min_d.wave_function.dist_to(res_vert.wave_function)
    res.min_d__vert = res_min_d.wave_function_as_fci.dist_to(
        res_vert.wave_function_as_fci)
    if cc_wf is not None:
        res.has_cc = True
        cc_as_fci = FCIWaveFunction.from_int_norm(cc_wf)
        res.fci__cc = cc_as_fci.dist_to(fci_wf)
        res.cc__min_d_ampl = cc_wf.dist_to(res_min_d.wave_function)
        res.cc__min_d = cc_as_fci.dist_to(res_min_d.wave_function_as_fci)
        res.cc__vert_ampl = cc_wf.dist_to(res_vert.wave_function)
        res.cc__vert = cc_as_fci.dist_to(res_vert.wave_function_as_fci)
    if ci_wf is not None:
        res.has_ci = True
        ci_as_fci = FCIWaveFunction.from_int_norm(ci_wf)
        res.fci__ci = ci_as_fci.dist_to(fci_wf)
        if cc_wf is not None:
            res.ci__cc = ci_as_fci.dist_to(cc_as_fci)
    res.success = True
    return res<|MERGE_RESOLUTION|>--- conflicted
+++ resolved
@@ -16,15 +16,11 @@
 from util.results import Results, OptResults, inside_box
 from coupled_cluster import manifold as cc_manifold
 from wave_functions.interm_norm import IntermNormWaveFunction
-<<<<<<< HEAD
 from wave_functions.fci import FCIWaveFunction, contribution_from_clusters
-=======
-from wave_functions.fci import FCIWaveFunction
 from wave_functions.slater_det import SlaterDet
 import wave_functions.strings_rev_lexical_order as str_order
 from util.other import int_array
 from util.variables import int_dtype
->>>>>>> 81563f70
 
 logger = logging.getLogger(__name__)
 loglevel = logging.getLogger().getEffectiveLevel()
@@ -323,7 +319,6 @@
         cc_wf = IntermNormWaveFunction.unrestrict(ini_wf)
     else:
         raise ValueError('Unknown type of initial wave function')
-<<<<<<< HEAD
     wf.set_ordered_orbitals()
     logger.debug('The FCI Wave Function:\n%s', wf)
     Jac = np.empty(cc_wf.n_indep_ampl)
@@ -331,14 +326,8 @@
         Hess = np.empty((1, 1))
     else:
         Hess = np.empty((cc_wf.n_indep_ampl, cc_wf.n_indep_ampl))
-    corr_orb = wf.corr_orb.as_array()
-    virt_orb = wf.virt_orb.as_array()
-=======
-    n_ampl = len(cc_wf)
-    orbs_before = np.array(wf.orbspace.orbs_before, dtype=int_dtype)
-    corr_orb = np.array(wf.orbspace.corr)
-    virt_orb = np.array(wf.orbspace.virt)
->>>>>>> 81563f70
+    corr_orb = np.array(wf.orbspace.corr_orb)
+    virt_orb = np.array(wf.orbspace.virt_orb)
     cc_wf_as_fci = FCIWaveFunction.similar_to(wf, restricted=False)
     if f_out is not None:
         f_out.write(
@@ -353,18 +342,11 @@
                 cc_wf_as_fci._coefficients[:] = ini_wf._coefficients
             else:
                 with logtime('Transforming CC wave function to FCI-like'):
-<<<<<<< HEAD
                     cc_wf_as_fci.get_coefficients_from_int_norm_wf(cc_wf,
                                                                    ordered_orbitals=True)
             logger.debug('Wave Function, at iteration %d:\n%s',
                          i_iteration,
                          cc_wf_as_fci)
-=======
-                    cc_wf_as_fci.get_coefficients_from_interm_norm_wf(cc_wf)
-            logger.info('Wave Function, at iteration %d:\n%s',
-                        i_iteration,
-                        cc_wf_as_fci)
->>>>>>> 81563f70
             with logtime('Distance to current CC wave function'):
                 dist = wf.dist_to(cc_wf_as_fci, metric='IN')
             if (i_iteration > 0
@@ -372,16 +354,13 @@
                     and normZ < thrsh_Z):
                 converged = True
                 break
-<<<<<<< HEAD
             with logtime('Making Jacobian and approximate Hessian'):
                 cc_manifold.min_dist_jac_hess(
-                    wf._coefficients,
-                    cc_wf_as_fci._coefficients,
+                    np.array(wf),
+                    np.array(cc_wf_as_fci),
                     Jac,
                     Hess,
-                    wf.orbs_before,
-                    corr_orb,
-                    virt_orb,
+                    wf.orbspace,
                     wf._alpha_string_graph,
                     wf._beta_string_graph,
                     diag_hess,
@@ -406,32 +385,6 @@
                         to_log.append('\n')
                     to_log.append('\n')
                     logger.log(1, '%s', ''.join(to_log))
-=======
-            if approx_hess:
-                with logtime('Making Jacobian and approximate Hessian'):
-                    z, normJ = cc_manifold.min_dist_app_hess(
-                        np.array(wf),
-                        np.array(cc_wf_as_fci),
-                        n_ampl,
-                        wf.orbspace,
-                        wf.alpha_string_graph,
-                        wf.beta_string_graph,
-                        level=level)
-                logger.log(1, 'Update vector z:\n%r', z)
-            else:
-                with logtime('Making Jacobian and Hessian'):
-                    Jac, Hess = cc_manifold.min_dist_jac_hess(
-                        np.array(wf),
-                        np.array(cc_wf_as_fci),
-                        wf.n_irrep,
-                        wf.orbspace.orbs_before,
-                        corr_orb,
-                        virt_orb,
-                        wf.alpha_string_graph,
-                        wf.beta_string_graph)
-                logger.log(1, 'Jacobian:\n%r', Jac)
-                logger.log(1, 'Hessian:\n%r', Hess)
->>>>>>> 81563f70
                 with logtime('Calculating z: Solving linear system.'):
                     z = -linalg.solve(Hess, Jac)
                 normJ = linalg.norm(Jac)
