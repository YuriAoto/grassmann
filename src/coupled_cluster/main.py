--- conflicted
+++ resolved
@@ -6,16 +6,10 @@
 from input_output.log import logtime, logger
 from wave_functions import fci
 from wave_functions.interm_norm import IntermNormWaveFunction
-<<<<<<< HEAD
 from coupled_cluster.dist_to_fci import (vertical_dist_to_cc_manifold,
                                          calc_dist_to_cc_manifold,
                                          calc_all_distances)
-=======
-
 from coupled_cluster import optimiser
-from coupled_cluster.dist_to_fci import (vertical_proj_to_cc_manifold,
-                                         calc_dist_to_cc_manifold)
->>>>>>> 81563f70
 
 
 def main(args, f_out):
@@ -52,7 +46,6 @@
         with logtime('Running min dist to CC manifold'):
             res_min_d = calc_dist_to_cc_manifold(fci_wf,
                                                  level=level,
-<<<<<<< HEAD
                                                  f_out=f_out,
                                                  ini_wf=cc_wf,
                                                  diag_hess=args.cc_diag_hess)
@@ -76,34 +69,8 @@
                 level=level)
         f_out.write(str(res_all_dists))
     
-    if not found_method:
-=======
-                                                 restore_wf=False)
-        logger.info(resCC.wave_function)
-        f_out.write(
-            f'D_vert(FCI, CC{level} manifold) = {resCC.distance:.8f}\n')
-        f_out.write('Number of excitations where the CC manifold\n'
-                    + '   curves towards the wave function:\n')
-        for rank, n in resCC.right_dir.items():
-            f_out.write(f'{rank}: {n[0]} of {n[1]}\n')
-    elif args.method in ('CCD_mani_minD', 'CCSD_mani_minD'):
-        level = 'SD' if 'SD' in args.method else 'D'
-        with logtime('Loading FCI wave function'):
-            fci_wf = fci.FCIWaveFunction.from_Molpro_FCI(args.molpro_output)
-        fci_wf.normalise(mode='intermediate')
-        cc_wf = IntermNormWaveFunction.similar_to(
-            fci_wf, 'CC' + level, restricted=False)
-        logger.debug('FCI wave function, in intermediate norm\n%s', fci_wf)
-        with logtime('Running CC_manifold analysis'):
-            resCC = calc_dist_to_cc_manifold(fci_wf,
-                                             level=level,
-                                             f_out=f_out,
-                                             ini_wf=cc_wf,
-                                             restore_wf=False)
-        logger.info(resCC.wave_function)
-        f_out.write(
-            f'D_vert(FCI, CC{level} manifold) = {resCC.distance:.8f}\n')
     elif args.method in ('CCD', 'CCSD'):
+        found_method = True
         level = 'SD' if 'SD' in args.method else 'D'
         optimiser.cc_closed_shell(args.res_hf.energy,
                                   args.res_hf.orbitals,
@@ -113,7 +80,6 @@
                                   level='SD',
                                   max_inter=20)
 
-    else:
->>>>>>> 81563f70
+    if not found_method:
         raise ValueError(
             f'The CC method {args.method} has not been found')