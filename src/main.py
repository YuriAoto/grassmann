"""Main function of Grassmann

Functions:
----------
main_grassmann
"""
from dist_grassmann.main import main as main_dist_gr
from hartree_fock.main import main as main_hf
from coupled_cluster.main import main as main_cc


def main_grassmann(args, f_out):
    """The main function of Grassmann
    
    Parameters:
    ---------
    args (argparse.Namespace)
        The parsed information. See parse for more information
    
    f_out (file)
        Where the output goes
    """
<<<<<<< HEAD
    if args.method == 'dist_Grassmann':
        main_dist_gr(args, f_out)
    elif args.method == 'Hartree_Fock':
        main_hf(args, f_out)
    elif args.method in ('CCD_mani_vert', 'CCSD_mani_vert',
                         'CCD_mani_minD', 'CCSD_mani_minD',
                         'CCD_full_analysis', 'CCSD_full_analysis'):
        main_cc(args, f_out)
    else:
        raise ValueError('Unknown method: ' + args.method)
=======
    git_repo = git.Repo(os.path.dirname(os.path.abspath(__file__)) + '/../')
    git_sha = git_repo.head.object.hexsha
    memory.set_total_memory(args.memory[0], unit=args.memory[1])
    with logtime('Main program') as T:
        def toout(x='', add_new_line=True):
            f_out.write(x + ('\n' if add_new_line else ''))

        toout('Grassmann')
        toout('Exploring the geometry of the electronic wave functions space')
        toout('Yuri Aoto - 2018, 2019, 2020')
        toout()
        toout('Current git commit: ' + git_sha)
        toout()
        toout('Directory:\n' + args.wdir)
        toout()
        toout('Command:\n' + ' '.join(args.sys_argv))
        if args.files_content:
            toout()
            toout(''.join(args.files_content))
        toout()
        toout(f'Starting at {dt.fromtimestamp(T.ini_time):%d %b %Y - %H:%M}')
        toout()
        if args.method == 'dist_Grassmann':
            main_dist_gr(args, f_out)
        elif args.method == 'Hartree_Fock' or args.method == 'CCSD' or args.method == 'CCD':
            args.res_hf = main_hf(args, f_out)
            if args.method == 'CCSD' or args.method == 'CCD':
                main_cc(args, f_out)
        elif args.method in ('CCD_mani_vert', 'CCSD_mani_vert',
                             'CCD_mani_minD', 'CCSD_mani_minD'):
            main_cc(args, f_out)
        else:
            raise ValueError('Unknown method: ' + args.method)
    toout()
    toout('Memory usage:')
    toout(memory.show_status())
    toout(f'Ending at {dt.fromtimestamp(T.end_time):%d %b %Y - %H:%M}')
    toout('Total time: {}'.format(T.elapsed_time))
>>>>>>> 81563f70
<|MERGE_RESOLUTION|>--- conflicted
+++ resolved
@@ -20,54 +20,15 @@
     f_out (file)
         Where the output goes
     """
-<<<<<<< HEAD
     if args.method == 'dist_Grassmann':
         main_dist_gr(args, f_out)
-    elif args.method == 'Hartree_Fock':
+    elif args.method == 'Hartree_Fock' or args.method == 'CCSD' or args.method == 'CCD':
         main_hf(args, f_out)
+        if args.method == 'CCSD' or args.method == 'CCD':
+            main_cc(args, f_out)
     elif args.method in ('CCD_mani_vert', 'CCSD_mani_vert',
                          'CCD_mani_minD', 'CCSD_mani_minD',
                          'CCD_full_analysis', 'CCSD_full_analysis'):
         main_cc(args, f_out)
     else:
-        raise ValueError('Unknown method: ' + args.method)
-=======
-    git_repo = git.Repo(os.path.dirname(os.path.abspath(__file__)) + '/../')
-    git_sha = git_repo.head.object.hexsha
-    memory.set_total_memory(args.memory[0], unit=args.memory[1])
-    with logtime('Main program') as T:
-        def toout(x='', add_new_line=True):
-            f_out.write(x + ('\n' if add_new_line else ''))
-
-        toout('Grassmann')
-        toout('Exploring the geometry of the electronic wave functions space')
-        toout('Yuri Aoto - 2018, 2019, 2020')
-        toout()
-        toout('Current git commit: ' + git_sha)
-        toout()
-        toout('Directory:\n' + args.wdir)
-        toout()
-        toout('Command:\n' + ' '.join(args.sys_argv))
-        if args.files_content:
-            toout()
-            toout(''.join(args.files_content))
-        toout()
-        toout(f'Starting at {dt.fromtimestamp(T.ini_time):%d %b %Y - %H:%M}')
-        toout()
-        if args.method == 'dist_Grassmann':
-            main_dist_gr(args, f_out)
-        elif args.method == 'Hartree_Fock' or args.method == 'CCSD' or args.method == 'CCD':
-            args.res_hf = main_hf(args, f_out)
-            if args.method == 'CCSD' or args.method == 'CCD':
-                main_cc(args, f_out)
-        elif args.method in ('CCD_mani_vert', 'CCSD_mani_vert',
-                             'CCD_mani_minD', 'CCSD_mani_minD'):
-            main_cc(args, f_out)
-        else:
-            raise ValueError('Unknown method: ' + args.method)
-    toout()
-    toout('Memory usage:')
-    toout(memory.show_status())
-    toout(f'Ending at {dt.fromtimestamp(T.end_time):%d %b %Y - %H:%M}')
-    toout('Total time: {}'.format(T.elapsed_time))
->>>>>>> 81563f70
+        raise ValueError('Unknown method: ' + args.method)