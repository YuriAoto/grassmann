import pyximport;
pyximport.install(setup_args = {"script_args" : ["--force"]},
                  language_level=3)

# now drag CyTester into the global namespace, 
# so tests can be discovered by unittest
<<<<<<< HEAD
from tests.unit.test_cc_manifold_cy import *
from tests.unit.test_cc_exc_on_str import *
from tests.unit.test_cc_cluster_dec_cy import *
=======
from tests.unit.test_cc_manifold import *
from tests.unit.test_orbital_space import *
>>>>>>> 81563f70
<|MERGE_RESOLUTION|>--- conflicted
+++ resolved
@@ -4,11 +4,7 @@
 
 # now drag CyTester into the global namespace, 
 # so tests can be discovered by unittest
-<<<<<<< HEAD
-from tests.unit.test_cc_manifold_cy import *
 from tests.unit.test_cc_exc_on_str import *
 from tests.unit.test_cc_cluster_dec_cy import *
-=======
 from tests.unit.test_cc_manifold import *
-from tests.unit.test_orbital_space import *
->>>>>>> 81563f70
+from tests.unit.test_orbital_space import *