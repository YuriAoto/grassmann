--- conflicted
+++ resolved
@@ -11,8 +11,9 @@
 from Cython.Build import cythonize
 from distutils.extension import Extension
 
-<<<<<<< HEAD
-# without .pyx
+#
+# Cython files (without the .pyx extension)
+#
 all_cython_files = ["src/integrals/integrals_cy",
                     "src/coupled_cluster/exc_on_string",
                     "src/coupled_cluster/manifold",
@@ -20,44 +21,21 @@
                     "src/coupled_cluster/manifold_term2",
                     "src/coupled_cluster/manifold_hess",
                     "src/wave_functions/singles_doubles",
+                    "src/wave_functions/general",
+                    "src/wave_functions/fci",
+                    "src/wave_functions/interm_norm",
+                    "src/wave_functions/cisd",
                     "src/wave_functions/strings_rev_lexical_order",
                     "src/orbitals/occ_orbitals",
+                    "src/orbitals/orbital_space",
                     "src/util/array_indices",
                     "src/coupled_cluster/cluster_decomposition"]
 
-###                    "tests/speed/cc_manifold_term1",
-    
 
 extensions = []
 for cy_file in all_cython_files:
     extensions.append(Extension(cy_file.replace('/', '.'),
                                 [cy_file + '.pyx']))
-=======
-extensions = [
-    Extension("src.integrals.integrals_cy",
-              ["src/integrals/integrals_cy.pyx"]),
-    Extension("src.coupled_cluster.manifold",
-              ["src/coupled_cluster/manifold.pyx"]),
-    Extension("src.wave_functions.general",
-              ["src/wave_functions/general.pyx"]),
-    Extension("src.wave_functions.fci",
-              ["src/wave_functions/fci.pyx"]),
-    Extension("src.wave_functions.interm_norm",
-              ["src/wave_functions/interm_norm.pyx"]),
-    Extension("src.wave_functions.cisd",
-              ["src/wave_functions/cisd.pyx"]),
-    Extension("src.wave_functions.strings_rev_lexical_order",
-              ["src/wave_functions/strings_rev_lexical_order.pyx"]),
-    Extension("src.orbitals.occ_orbitals",
-              ["src/orbitals/occ_orbitals.pyx"]),
-    Extension("src.orbitals.orbital_space",
-              ["src/orbitals/orbital_space.pyx"]),
-    Extension("src.util.array_indices",
-              ["src/util/array_indices.pyx"]),
-    Extension("src.integrals.integrals_cy",
-              ["src/integrals/integrals_cy.pyx"])
-]
->>>>>>> 81563f70
 
 requires=['numpy',
           'scipy',
