"""The setup file

Usage:
------
python3 setup.py build_ext --inplace
python3 setyp.py test


"""
from setuptools import setup
from Cython.Build import cythonize
from distutils.extension import Extension

extensions = [
<<<<<<< HEAD
#    Extension("src.coupled_cluster.manifold",
#              ["src/coupled_cluster/manifold.pyx"]),
=======
    Extension("src.coupled_cluster.manifold",
              ["src/coupled_cluster/manifold.pyx"]),
    Extension("src.wave_functions.singles_doubles",
              ["src/wave_functions/singles_doubles.pyx"]),
>>>>>>> f06391b5
    Extension("src.wave_functions.strings_rev_lexical_order",
              ["src/wave_functions/strings_rev_lexical_order.pyx"]),
    Extension("src.orbitals.occ_orbitals",
              ["src/orbitals/occ_orbitals.pyx"]),
    Extension("src.util.array_indices",
              ["src/util/array_indices.pyx"])
]

requires=['numpy',
          'scipy',
          'gitpython']

setup(name='grassmann',
      version='0.0',
      description=(
          'Exploring the geometry of the electronic wave functions space'),
      author='Yuri Alexandre Aoto',
      author_email='yurikungfu@gmail.com',
      tests_require=requires,
      scripts=['src/Grassmann'],
      test_suite="tests",
      ext_modules=cythonize(extensions,
                            language_level = "3",
                            include_path=['src/'],
                            annotate=True)
)<|MERGE_RESOLUTION|>--- conflicted
+++ resolved
@@ -12,15 +12,10 @@
 from distutils.extension import Extension
 
 extensions = [
-<<<<<<< HEAD
-#    Extension("src.coupled_cluster.manifold",
-#              ["src/coupled_cluster/manifold.pyx"]),
-=======
     Extension("src.coupled_cluster.manifold",
               ["src/coupled_cluster/manifold.pyx"]),
     Extension("src.wave_functions.singles_doubles",
               ["src/wave_functions/singles_doubles.pyx"]),
->>>>>>> f06391b5
     Extension("src.wave_functions.strings_rev_lexical_order",
               ["src/wave_functions/strings_rev_lexical_order.pyx"]),
     Extension("src.orbitals.occ_orbitals",
